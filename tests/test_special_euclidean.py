--- conflicted
+++ resolved
@@ -193,10 +193,7 @@
         result = self.group.lie_algebra.belongs(vec)
         self.assertAllClose(result, expected)
 
-<<<<<<< HEAD
-=======
     @geomstats.tests.np_and_pytorch_only
->>>>>>> ff602c03
     def test_basis_representation_is_correctly_vectorized(self):
         for n in range(2, 5):
             algebra = SpecialEuclideanMatrixLieAlgebra(n)
