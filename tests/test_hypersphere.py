--- conflicted
+++ resolved
@@ -740,42 +740,6 @@
     @geomstats.tests.np_and_tf_only
     def test_parallel_transport_vectorization(self):
         sphere = Hypersphere(2)
-<<<<<<< HEAD
-        n_samples = 4
-
-        def is_isometry(tan_a, trans_a, endpoint):
-            is_tangent = gs.isclose(
-                sphere.metric.inner_product(endpoint, trans_a), 0.)
-            is_equinormal = gs.isclose(
-                gs.linalg.norm(trans_a, axis=-1),
-                gs.linalg.norm(tan_a, axis=-1))
-            return gs.logical_and(is_tangent, is_equinormal)
-
-        base_point = sphere.random_uniform(n_samples)
-        tan_vec_a = sphere.to_tangent(gs.random.rand(n_samples, 3), base_point)
-        tan_vec_b = sphere.to_tangent(gs.random.rand(n_samples, 3), base_point)
-        end_point = sphere.metric.exp(tan_vec_b, base_point)
-
-        transported = sphere.metric.parallel_transport(
-            tan_vec_a, tan_vec_b, base_point)
-        result = is_isometry(tan_vec_a, transported, end_point)
-        self.assertTrue(gs.all(result))
-
-        base_point = base_point[0]
-        tan_vec_a = sphere.to_tangent(tan_vec_a, base_point)
-        tan_vec_b = sphere.to_tangent(tan_vec_b, base_point)
-        end_point = sphere.metric.exp(tan_vec_b, base_point)
-        transported = sphere.metric.parallel_transport(
-            tan_vec_a, tan_vec_b, base_point)
-        result = is_isometry(tan_vec_a, transported, end_point)
-        self.assertTrue(gs.all(result))
-
-        one_tan_vec_a = tan_vec_a[0]
-        transported = sphere.metric.parallel_transport(
-            one_tan_vec_a, tan_vec_b, base_point)
-        result = is_isometry(one_tan_vec_a, transported, end_point)
-        self.assertTrue(gs.all(result))
-=======
         metric = sphere.metric
         shape = (4, 3)
 
@@ -793,7 +757,6 @@
         tangent_vec = space.to_tangent(vec, base_point)
         result = space.is_tangent(tangent_vec, base_point)
         self.assertTrue(result)
->>>>>>> 71c4d724
 
         base_point = space.random_uniform(2)
         vec = space.random_uniform(2)
