--- conflicted
+++ resolved
@@ -91,14 +91,14 @@
 sinh = _box_scalar(sinh)
 
 
-<<<<<<< HEAD
 def is_array(x):
     return torch.is_tensor(x)
 
 
 def to_numpy(x):
     return x.numpy()
-=======
+
+
 def convert_to_wider_dtype(tensor_list):
     dtype_list = [x.dtype for x in tensor_list]
     wider_dtype = dtype_list[0]
@@ -110,7 +110,6 @@
             wider_dtype_index = index
     tensor_list = [cast(x, dtype=wider_dtype) for x in tensor_list]
     return tensor_list
->>>>>>> 3581e24a
 
 
 def less_equal(x, y, **kwargs):
