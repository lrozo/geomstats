"""Pytorch based computation backend."""

from functools import wraps

import numpy as _np
import torch
from torch import (  # NOQA
    abs,
    acos as arccos,
    arange,
    argmax,
    argmin,
    asin as arcsin,
    atan2 as arctan2,
    ceil,
    clamp as clip,
    cos,
    cosh,
    div as divide,
    empty_like,
    eq,
    exp,
    eye,
    flatten,
    float32,
    float64,
    floor,
    fmod as mod,
    ger as outer,
    gt as greater,
    int32,
    int64,
    isnan,
    le as less_equal,
    log,
    lt as less,
    matmul,
    max as amax,
    meshgrid,
    min as amin,
    nonzero,
    ones,
    ones_like,
    pow as power,
    repeat_interleave as repeat,
    reshape,
    sign,
    sin,
    sinh,
    stack,
    std,
    tan,
    tanh,
    tril,
    where,
    zeros,
    zeros_like
)

from . import linalg  # NOQA
from . import random  # NOQA


def _raise_not_implemented_error(*args, **kwargs):
    raise NotImplementedError


searchsorted = _raise_not_implemented_error
vectorize = _raise_not_implemented_error


def _box_scalar(function):
    @wraps(function)
    def wrapper(x):
        if not torch.is_tensor(x):
            x = torch.tensor(x)
        return function(x)
    return wrapper


cos = _box_scalar(cos)
cosh = _box_scalar(cosh)
exp = _box_scalar(exp)
log = _box_scalar(log)
sin = _box_scalar(sin)
sinh = _box_scalar(sinh)


def empty(shape, dtype=float64):
    return torch.empty(*shape, dtype=dtype)


def split(ary, indices_or_sections, axis=0):
    return torch.split(ary, indices_or_sections, dim=axis)


def logical_or(x, y):
    return x or y


def logical_and(x, y):
    if torch.is_tensor(x):
        return x & y
    return x and y


def any(x, axis=None):
    if axis is None and torch.is_tensor(x):
        return x.bool().any()
    numpy_result = _np.array(_np.any(_np.array(x), axis=axis))
    return torch.from_numpy(numpy_result)


def cast(x, dtype):
    return array(x).to(dtype)


def flip(x, axis):
    if isinstance(axis, int):
        axis = [axis]
    if axis is None:
        axis = list(range(x.ndim))
    return torch.flip(x, dims=axis)


def concatenate(seq, axis=0, out=None):
    # XXX(nkoep): Why do we cast to float32 instead of float64 here?
    seq = [cast(t, float32) for t in seq]
    return torch.cat(seq, dim=axis, out=out)


def hstack(seq):
    return concatenate(seq, axis=1)


def vstack(seq):
    return concatenate(seq)


def array(val):
    if isinstance(val, list):
        if not any([isinstance(t, torch.Tensor) for t in val]):
            val = _np.copy(_np.array(val))
        elif any([not isinstance(t, torch.Tensor) for t in val]):
            for index, t in enumerate(val):
                if not isinstance(t, torch.Tensor):
                    val[index] = torch.tensor(t)
            val = stack(val)
        else:
            val = stack(val)

    if isinstance(val, (bool, int, float)):
        val = _np.array(val)
    if isinstance(val, _np.ndarray):
        if val.dtype == bool:
            val = torch.from_numpy(_np.array(val, dtype=_np.uint8))
        elif val.dtype == _np.float32 or val.dtype == _np.float64:
            val = torch.from_numpy(_np.array(val, dtype=_np.float64))
        else:
            val = torch.from_numpy(val)

    if not isinstance(val, torch.Tensor):
        val = torch.Tensor([val])
    if val.dtype == torch.float64:
        val = val.float()
    return val


def all(x, axis=None):
    if axis is None and torch.is_tensor(x):
        return x.bool().all()
    numpy_result = _np.array(_np.all(_np.array(x), axis=axis))
    return torch.from_numpy(numpy_result)


def get_slice(x, indices):
    """Return a slice of an array, following Numpy's style.

    Parameters
    ----------
    x : array-like, shape=[dimension]
        Initial array.
    indices : iterable(iterable(int))
        Indices which are kept along each axis, starting from 0.

    Returns
    -------
    slice : array-like
        Slice of x given by indices.

    Notes
    -----
    This follows Numpy's convention: indices are grouped by axis.

    Examples
    --------
    >>> a = torch.tensor(range(30)).reshape(3,10)
    >>> get_slice(a, ((0, 2), (8, 9)))
    tensor([8, 29])
    """
    return x[indices]


def allclose(a, b, **kwargs):
    if not isinstance(a, torch.Tensor):
        a = torch.tensor(a)
    if not isinstance(b, torch.Tensor):
        b = torch.tensor(b)
    a = to_ndarray(a.float(), to_ndim=1)
    b = to_ndarray(b.float(), to_ndim=1)
    n_a = a.shape[0]
    n_b = b.shape[0]
    nb_dim = a.dim()
    if n_a > n_b:
        reps = (int(n_a / n_b),) + (nb_dim - 1) * (1,)
        b = tile(b, reps)
    elif n_a < n_b:
        reps = (int(n_b / n_a),) + (nb_dim - 1) * (1,)
        a = tile(a, reps)
    return torch.allclose(a, b, **kwargs)


def arccosh(x):
    c0 = torch.log(x)
    c1 = torch.log1p(torch.sqrt(x * x - 1) / x)
    return c0 + c1


def arcsinh(x):
    return torch.log(x + torch.sqrt(x * x + 1))


def arcosh(x):
    return torch.log(x + torch.sqrt(x * x - 1))


def shape(val):
    return val.shape


def dot(a, b):
    np_dot = _np.dot(a, b)
    return torch.from_numpy(_np.array(np_dot)).float()


def maximum(a, b):
    return torch.max(array(a), array(b))


def to_ndarray(x, to_ndim, axis=0):
    x = array(x)
    if x.dim() == to_ndim - 1:
        x = torch.unsqueeze(x, dim=axis)
    return x


def sqrt(x):
    if not isinstance(x, torch.Tensor):
        x = torch.tensor(x).float()
    return torch.sqrt(x)


# TODO(nkoep): PyTorch exposes its own 'isclose' function, which is currently
#              undocumented for some reason, see
#                https://github.com/pytorch/pytorch/issues/35471
#              In the future, we may simply use that function instead.
def isclose(*args, **kwargs):
    return torch.from_numpy(_np.isclose(*args, **kwargs))


def sum(x, axis=None, keepdims=None, **kwargs):
    if axis is None:
        if keepdims is None:
            return torch.sum(x, **kwargs)
        return torch.sum(x, keepdim=keepdims, **kwargs)
    if keepdims is None:
        return torch.sum(x, dim=axis, **kwargs)
    return torch.sum(x, dim=axis, keepdim=keepdims, **kwargs)


def einsum(*args, **kwargs):
    # TODO(ninamiolane): Allow this to work when '->' is not provided
    # TODO(ninamiolane): Allow this to work for cases like n...k
    einsum_str = args[0]
    input_tensors_list = args[1:]

    einsum_list = einsum_str.split('->')
    input_str = einsum_list[0]
    output_str = einsum_list[1]

    input_str_list = input_str.split(',')

    is_ellipsis = [input_str[:3] == '...' for input_str in input_str_list]
    all_ellipsis = bool(_np.prod(is_ellipsis))

    if all_ellipsis:
        if len(input_str_list) > 2:
            raise NotImplementedError(
                'Ellipsis support not implemented for >2 input tensors')
        ndims = [len(input_str[3:]) for input_str in input_str_list]

        tensor_a = input_tensors_list[0]
        tensor_b = input_tensors_list[1]
        initial_ndim_a = tensor_a.ndim
        initial_ndim_b = tensor_b.ndim
        tensor_a = to_ndarray(tensor_a, to_ndim=ndims[0] + 1)
        tensor_b = to_ndarray(tensor_b, to_ndim=ndims[1] + 1)

        n_tensor_a = tensor_a.shape[0]
        n_tensor_b = tensor_b.shape[0]

        cond = (
            n_tensor_a == n_tensor_b == 1
            and initial_ndim_a != tensor_a.ndim
            and initial_ndim_b != tensor_b.ndim)

        if cond:
            tensor_a = squeeze(tensor_a, axis=0)
            tensor_b = squeeze(tensor_b, axis=0)
            input_prefix_list = ['', '']
            output_prefix = ''
        elif n_tensor_a != n_tensor_b:
            if n_tensor_a == 1:
                tensor_a = squeeze(tensor_a, axis=0)
                input_prefix_list = ['', 'r']
                output_prefix = 'r'
            elif n_tensor_b == 1:
                tensor_b = squeeze(tensor_b, axis=0)
                input_prefix_list = ['r', '']
                output_prefix = 'r'
            else:
                raise ValueError('Shape mismatch for einsum.')
        else:
            input_prefix_list = ['r', 'r']
            output_prefix = 'r'

        input_str_list = [
            input_str.replace('...', prefix) for input_str, prefix in zip(
                input_str_list, input_prefix_list)]
        output_str = output_str.replace('...', output_prefix)

        input_str = input_str_list[0] + ',' + input_str_list[1]
        einsum_str = input_str + '->' + output_str

        result = torch.einsum(einsum_str, tensor_a, tensor_b, **kwargs)

        return result

    return torch.einsum(*args, **kwargs)


def T(x):
    return torch.t(x)


def transpose(x, axes=None):
    if axes:
        return x.permute(axes)
    if x.dim() == 1:
        return x
    return x.t()


<<<<<<< HEAD
def swapaxes(x, axis1, axis2):
    return x.transpose(axis1, axis2)


=======
>>>>>>> cff1d512
def squeeze(x, axis=None):
    if axis is None:
        return torch.squeeze(x)
    return torch.squeeze(x, dim=axis)


def trace(*args, **kwargs):
    np_trace = _np.trace(*args, **kwargs)
    return torch.from_numpy(_np.array(np_trace)).float()


def arctanh(x):
    return 0.5 * torch.log((1 + x) / (1 - x))


def linspace(start, stop, num):
    return torch.linspace(start=start, end=stop, steps=num)


def equal(a, b, **kwargs):
    if a.dtype == torch.ByteTensor:
        a = cast(a, torch.uint8).float()
    if b.dtype == torch.ByteTensor:
        b = cast(b, torch.uint8).float()
    return torch.eq(a, b, **kwargs)


def cross(x, y):
    return torch.from_numpy(_np.cross(x, y))


def tril_indices(*args, **kwargs):
    return tuple(map(torch.from_numpy, _np.tril_indices(*args, **kwargs)))


def triu_indices(*args, **kwargs):
    return tuple(map(torch.from_numpy, _np.triu_indices(*args, **kwargs)))


def tile(x, y):
    # TODO(johmathe): Native tile implementation
    return array(_np.tile(x, y))


def expand_dims(x, axis=0):
    return torch.unsqueeze(x, dim=axis)


def ndim(x):
    return x.dim()


def hsplit(x, indices_or_section):
    if isinstance(indices_or_section, int):
        indices_or_section = indices_or_section // x.shape[1]
    return torch.split(x, indices_or_section, dim=1)


def diagonal(x, offset=0, axis1=0, axis2=1):
    return torch.diagonal(x, offset=offset, dim1=axis1, dim2=axis2)


def set_diag(x, new_diag):
    """Set the diagonal along the last two axis.

    Parameters
    ----------
    x : array-like, shape=[dimension]
        Initial array.
    new_diag : array-like, shape=[dimension[-2]]
        Values to set on the diagonal.

    Returns
    -------
    None

    Notes
    -----
    This mimics tensorflow.linalg.set_diag(x, new_diag), when new_diag is a
    1-D array, but modifies x instead of creating a copy.
    """
    arr_shape = x.shape
    x[..., range(arr_shape[-2]), range(arr_shape[-1])] = new_diag


def prod(x, axis=None):
    if axis is None:
        return torch.prod(x)
    return torch.prod(x, dim=axis)


def mean(x, axis=None):
    if axis is None:
        return torch.mean(x)
    return torch.mean(x, dim=axis)


def get_mask_i_float(i, n):
    """Create a 1D array of zeros with one element at one, with floating type.

    Parameters
    ----------
    i : int
        Index of the non-zero element.
    n: n
        Length of the created array.

    Returns
    -------
    mask_i_float : array-like, shape=[n,]
        1D array of zeros except at index i, where it is one
    """
    range_n = arange(cast(array(n), int32))
    i_float = cast(array(i), int32)
    mask_i = equal(range_n, i_float)
    mask_i_float = cast(mask_i, float32)
    return mask_i_float


def assignment(x, values, indices, axis=0):
    """Assign values at given indices of an array.

    Parameters
    ----------
    x: array-like, shape=[dimension]
        Initial array.
    values: {float, list(float)}
        Value or list of values to be assigned.
    indices: {int, tuple, list(int), list(tuple)}
        Single int or tuple, or list of ints or tuples of indices where value
        is assigned.
        If the length of the tuples is shorter than ndim(x), values are
        assigned to each copy along axis.
    axis: int, optional
        Axis along which values are assigned, if vectorized.

    Returns
    -------
    x_new : array-like, shape=[dimension]
        Copy of x with the values assigned at the given indices.

    Notes
    -----
    If a single value is provided, it is assigned at all the indices.
    If a list is given, it must have the same length as indices.
    """
    x_new = copy(x)
    single_index = not isinstance(indices, list)
    if single_index:
        indices = [indices]
    if not isinstance(values, list):
        values = [values] * len(indices)
    for (nb_index, index) in enumerate(indices):
        if not isinstance(index, tuple):
            index = (index,)
        if len(index) < len(shape(x)):
            for n_axis in range(shape(x)[axis]):
                extended_index = index[:axis] + (n_axis,) + index[axis:]
                x_new[extended_index] = values[nb_index]
        else:
            x_new[index] = values[nb_index]
    return x_new


def assignment_by_sum(x, values, indices, axis=0):
    """Add values at given indices of an array.

    Parameters
    ----------
    x: array-like, shape=[dimension]
        Initial array.
    values: {float, list(float)}
        Value or list of values to be assigned.
    indices: {int, tuple, list(int), list(tuple)}
        Single int or tuple, or list of ints or tuples of indices where value
        is assigned.
        If the length of the tuples is shorter than ndim(x), values are
        assigned to each copy along axis.
    axis: int, optional
        Axis along which values are assigned, if vectorized.

    Returns
    -------
    x_new : array-like, shape=[dimension]
        Copy of x with the values assigned at the given indices.

    Notes
    -----
    If a single value is provided, it is assigned at all the indices.
    If a list is given, it must have the same length as indices.
    """
    x_new = copy(x)
    single_index = not isinstance(indices, list)
    if single_index:
        indices = [indices]
    if not isinstance(values, list):
        values = [values] * len(indices)
    for (nb_index, index) in enumerate(indices):
        if not isinstance(index, tuple):
            index = (index,)
        if len(index) < len(shape(x)):
            for n_axis in range(shape(x)[axis]):
                extended_index = index[:axis] + (n_axis,) + index[axis:]
                x_new[extended_index] += values[nb_index]
        else:
            x_new[index] += values[nb_index]
    return x_new


def copy(x):
    return x.clone()


def cumsum(x, axis=None):
    if axis is None:
        return x.flatten().cumsum(dim=0)
    return torch.cumsum(x, dim=axis)


def array_from_sparse(indices, data, target_shape):
    """Create an array of given shape, with values at specific indices.

    The rest of the array will be filled with zeros.

    Parameters
    ----------
    indices : iterable(tuple(int))
        Index of each element which will be assigned a specific value.
    data : iterable(scalar)
        Value associated at each index.
    target_shape : tuple(int)
        Shape of the output array.

    Returns
    -------
    a : array, shape=target_shape
        Array of zeros with specified values assigned to specified indices.
    """
    return torch.sparse.FloatTensor(
        torch.LongTensor(indices).t(),
        torch.FloatTensor(cast(data, float32)),
        torch.Size(target_shape)).to_dense()<|MERGE_RESOLUTION|>--- conflicted
+++ resolved
@@ -361,13 +361,6 @@
     return x.t()
 
 
-<<<<<<< HEAD
-def swapaxes(x, axis1, axis2):
-    return x.transpose(axis1, axis2)
-
-
-=======
->>>>>>> cff1d512
 def squeeze(x, axis=None):
     if axis is None:
         return torch.squeeze(x)
