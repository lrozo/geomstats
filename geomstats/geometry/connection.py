"""Affine connections."""

from scipy.optimize import minimize

import geomstats.backend as gs
import geomstats.errors
import geomstats.vectorization
from geomstats.integrator import integrate


N_STEPS = 10
EPSILON = 1e-3


class Connection:
    r"""Class for affine connections.

    Parameters
    ----------
    dim : int
        Dimension of the underlying manifold.
    default_point_type : str, {\'vector\', \'matrix\'}
        Point type.
        Optional, default: \'vector\'.
    default_coords_type : str, {\'intrinsic\', \'extrinsic\', etc}
        Coordinate type.
        Optional, default: \'intrinsic\'.
    """

    def __init__(
            self, dim, default_point_type='vector',
            default_coords_type='intrinsic'):
        geomstats.errors.check_integer(dim, 'dim')
        geomstats.errors.check_parameter_accepted_values(
            default_point_type, 'default_point_type', ['vector', 'matrix'])

        self.dim = dim
        self.default_point_type = default_point_type
        self.default_coords_type = default_coords_type

    def christoffels(self, base_point):
        """Christoffel symbols associated with the connection.

        Parameters
        ----------
        base_point : array-like, shape=[..., dim]
            Point on the manifold.

        Returns
        -------
        gamma : array-like, shape=[..., dim, dim, dim]
            Christoffel symbols, with the covariant index on
            the first dimension.
        """
        raise NotImplementedError(
            'The Christoffel symbols are not implemented.')

    def connection(self, tangent_vec_a, tangent_vec_b, base_point):
        """Covariant derivative.

        Connection applied to `tangent_vector_b` in the direction of
        `tangent_vector_a`, both tangent at `base_point`.

        Parameters
        ----------
        tangent_vec_a : array-like, shape=[..., dim]
            Tangent vector at base point.
        tangent_vec_b : array-like, shape=[..., dim]
            Tangent vector at base point.
        base_point : array-like, shape=[..., dim]
            Point on the manifold.
        """
        raise NotImplementedError(
            'connection is not implemented.')

    def geodesic_equation(self, position, velocity):
        """Compute the geodesic ODE associated with the connection.

        Parameters
        ----------
        velocity : array-like, shape=[..., dim]
            Tangent vector at the position.
        position : array-like, shape=[..., dim]
            Point on the manifold, the position at which to compute the
            geodesic ODE.

        Returns
        -------
        geodesic_ode : array-like, shape=[..., dim]
            Value of the vector field to be integrated at position.
        """
        gamma = self.christoffels(position)
        equation = gs.einsum(
            '...kij,...i->...kj', gamma, velocity)
        equation = - gs.einsum(
            '...kj,...j->...k', equation, velocity)
        return equation

    def exp(self, tangent_vec, base_point, n_steps=N_STEPS, step='euler',
            point_type=None, **kwargs):
        """Exponential map associated to the affine connection.

        Exponential map at base_point of tangent_vec computed by integration
        of the geodesic equation (initial value problem), using the
        christoffel symbols

        Parameters
        ----------
        tangent_vec : array-like, shape=[..., dim]
            Tangent vector at the base point.
        base_point : array-like, shape=[..., dim]
            Point on the manifold.
        n_steps : int
            Number of discrete time steps to take in the integration.
            Optional, default: N_STEPS.
        step : str, {'euler', 'rk4'}
            The numerical scheme to use for integration.
            Optional, default: 'euler'.
        point_type : str, {'vector', 'matrix'}
            Type of representation used for points.
            Optional, default: None.

        Returns
        -------
        exp : array-like, shape=[..., dim]
            Point on the manifold.
        """
        initial_state = (base_point, tangent_vec)
        flow, _ = integrate(
            self.geodesic_equation, initial_state, n_steps=n_steps, step=step)

        exp = flow[-1]
        return exp

    def log(self, point, base_point, n_steps=N_STEPS, step='euler',
            max_iter=25, verbose=False, tol=1e-6):
        """Compute logarithm map associated to the affine connection.

        Solve the boundary value problem associated to the geodesic equation
        using the Christoffel symbols and conjugate gradient descent.

        Parameters
        ----------
        point : array-like, shape=[..., dim]
            Point on the manifold.
        base_point : array-like, shape=[..., dim]
            Point on the manifold.
        n_steps : int
            Number of discrete time steps to take in the integration.
            Optional, default: N_STEPS.
        step : str, {'euler', 'rk4'}
            Numerical scheme to use for integration.
            Optional, default: 'euler'.

        Returns
        -------
        tangent_vec : array-like, shape=[..., dim]
            Tangent vector at the base point.
        """
        def objective(velocity):
            """Define the objective function."""
            velocity = gs.array(velocity)
            velocity = gs.cast(velocity, dtype=base_point.dtype)
            velocity = gs.reshape(velocity, base_point.shape)
            delta = self.exp(velocity, base_point, n_steps, step) - point
            loss = 1. / self.dim * gs.sum(delta ** 2, axis=-1)
            return gs.sum(loss)

        objective_with_grad = gs.autograd.value_and_grad(objective)
        tangent_vec = gs.random.rand(*gs.flatten(base_point).shape)
        res = minimize(
            objective_with_grad, tangent_vec, method='L-BFGS-B', jac=True,
            options={'disp': verbose, 'maxiter': max_iter}, tol=tol)
<<<<<<< HEAD
        tangent_vec = res.x
=======

        tangent_vec = gs.array(res.x)
>>>>>>> 023d68f4
        tangent_vec = gs.reshape(tangent_vec, base_point.shape)
        return tangent_vec

    def _pole_ladder_step(self, base_point, next_point, base_shoot,
                          return_geodesics=False, **kwargs):
<<<<<<< HEAD
        """Compute one Pole Ladder scheme.
=======
        """Compute one Pole Ladder step.
>>>>>>> 023d68f4

        One scheme of pole ladder scheme [LP2013a]_ using the geodesic to
        transport along as main_geodesic of the parallelogram.

        Parameters
        ----------
        base_point : array-like, shape=[..., dim]
            Point on the manifold, from which to transport.
        next_point : array-like, shape=[..., dim]
            Point on the manifold, to transport to.
        base_shoot : array-like, shape=[..., dim]
            Point on the manifold, end point of the geodesics starting
            from the base point with initial speed to be transported.
        return_geodesics : bool, optional (defaults to False)
            Whether to return the geodesics of the
            construction.

        Returns
        -------
        next_step : dict of array-like and callable with following keys:
            next_tangent_vec : array-like, shape=[..., dim]
                Tangent vector at end point.
            end_point : array-like, shape=[..., dim]
                Point on the manifold, closes the geodesic parallelogram of the
                construction.
            geodesics : list of callable, len=3 (only if
            `return_geodesics=True`)
                Three geodesics of the construction.

        References
        ----------
        .. [LP2013a] Marco Lorenzi, Xavier Pennec. Efficient Parallel Transport
         of Deformations in Time Series of Images: from Schild's to
         Pole Ladder. Journal of Mathematical Imaging and Vision, Springer
         Verlag, 2013,50 (1-2), pp.5-17. ⟨10.1007/s10851-013-0470-3⟩
        """
        mid_tangent_vector_to_shoot = 1. / 2. * self.log(
            base_point=base_point,
            point=next_point, **kwargs)

        mid_point = self.exp(
            base_point=base_point,
            tangent_vec=mid_tangent_vector_to_shoot, **kwargs)

        tangent_vector_to_shoot = - self.log(
            base_point=mid_point,
            point=base_shoot, **kwargs)

        end_shoot = self.exp(
            base_point=mid_point,
            tangent_vec=tangent_vector_to_shoot, **kwargs)

        next_tangent_vec = - self.log(
            base_point=next_point, point=end_shoot, **kwargs)

        end_point = self.exp(
            base_point=next_point,
            tangent_vec=next_tangent_vec, **kwargs)

        geodesics = []
        if return_geodesics:
            main_geodesic = self.geodesic(
                initial_point=base_point,
                end_point=next_point)
            diagonal = self.geodesic(
                initial_point=mid_point,
                end_point=base_shoot)
            final_geodesic = self.geodesic(
                initial_point=next_point,
                end_point=end_shoot)
            geodesics = [main_geodesic, diagonal, final_geodesic]
        return {'next_tangent_vec': next_tangent_vec,
                'geodesics': geodesics,
                'end_point': end_point}

    def _schild_ladder_step(self, base_point, next_point, base_shoot,
                            return_geodesics=False, **kwargs):
<<<<<<< HEAD
        """Compute one Schild's Ladder scheme.
=======
        """Compute one Schild's Ladder step.
>>>>>>> 023d68f4

        One scheme of the Schild's ladder scheme [LP2013a]_ using the geodesic to
        transport along as one side of the parallelogram.

        Parameters
        ----------
        base_point : array-like, shape=[..., dim]
            Point on the manifold, from which to transport.
        next_point : array-like, shape=[..., dim]
            Point on the manifold, to transport to.
        base_shoot : array-like, shape=[..., dim]
            Point on the manifold, end point of the geodesics starting
            from the base point with initial speed to be transported.
        return_geodesics : bool
            Whether to return points computed along each geodesic of the
            construction.
            Optional, default: False.

        Returns
        -------
        transported_tangent_vector : array-like, shape=[..., dim]
            Tangent vector at end point.
        end_point : array-like, shape=[..., dim]
            Point on the manifold, closes the geodesic parallelogram of the
            construction.

        References
        ----------
        .. [LP2013a] Marco Lorenzi, Xavier Pennec. Efficient Parallel Transport
         of Deformations in Time Series of Images: from Schild's to
         Pole Ladder. Journal of Mathematical Imaging and Vision, Springer
         Verlag, 2013,50 (1-2), pp.5-17. ⟨10.1007/s10851-013-0470-3⟩
        """
        mid_tangent_vector_to_shoot = 1. / 2. * self.log(
            base_point=base_shoot,
            point=next_point, **kwargs)

        mid_point = self.exp(
            base_point=base_shoot,
            tangent_vec=mid_tangent_vector_to_shoot, **kwargs)

        tangent_vector_to_shoot = - self.log(
            base_point=mid_point,
            point=base_point, **kwargs)

        end_shoot = self.exp(
            base_point=mid_point,
            tangent_vec=tangent_vector_to_shoot, **kwargs)

        next_tangent_vec = self.log(
            base_point=next_point, point=end_shoot, **kwargs)

        geodesics = []
        if return_geodesics:
            main_geodesic = self.geodesic(
                initial_point=base_point,
                end_point=next_point)
            diagonal = self.geodesic(
                initial_point=base_point,
                end_point=end_shoot)
            second_diagonal = self.geodesic(
                initial_point=base_shoot,
                end_point=next_point)
            final_geodesic = self.geodesic(
                initial_point=next_point,
                end_point=end_shoot)
            geodesics = [
                main_geodesic,
                diagonal,
                second_diagonal,
                final_geodesic]
        return {'next_tangent_vec': next_tangent_vec,
                'geodesics': geodesics,
                'end_point': end_shoot}

    def average_schild_ladder(
            self, tangent_vec_a, tangent_vec_b, base_point, n_steps=1,
            step='schild', **single_step_kwargs):
        """Average two opposite construction Schild's Ladder steps.
<<<<<<< HEAD

        Approximate Parallel transport using either the pole ladder or the
        Schild's ladder scheme [LP2013b]_. Pole ladder is exact in symmetric
        spaces [GJSP2019]_ while Schild's ladder is a first order
        approximation. Both schemes are available any affine connection
        manifolds whose exponential and logarithm maps are implemented.
        `tangent_vec_a` is transported along the geodesic starting
        at the base_point with initial tangent vector `tangent_vec_b`.

        Parameters
        ----------
        tangent_vec_a : array-like, shape=[n_samples, dimension]
            Tangent vector at base point to transport.
        tangent_vec_b : array-like, shape=[n_samples, dimension]
            Tangent vector at base point, initial speed of the geodesic along
            which to transport.
        base_point : array-like, shape=[n_samples, dimension]
            Point on the manifold, initial position of the geodesic along
            which to transport.
        n_steps : int
            The number of pole ladder steps.
        step : str, {'pole', 'schild'}
            The scheme to use for the construction of the ladder at each scheme.
        **single_step_kwargs : keyword arguments for the scheme functions

        Returns
        -------
        ladder : dict of array-like and callable with following keys
            transported_tangent_vector : array-like, shape=[n_samples, dim]
                Approximation of the parallel transport of tangent vector a.
            trajectory : list of list of callable, len=n_ladders
                List of lists containing the geodesics of the
                construction, only if `return_geodesics=True` in the scheme
                function. The geodesics are methods of the class connection.

        References
        ----------
        .. [LP2013b] Marco Lorenzi, Xavier Pennec. Efficient Parallel Transpor
          of Deformations in Time Series of Images: from Schild's to
          Pole Ladder.Journal of Mathematical Imaging and Vision, Springer
          Verlag, 2013, 50 (1-2), pp.5-17. ⟨10.1007/s10851-013-0470-3⟩
        """
        current_point = gs.copy(base_point)
        next_tangent_vec = gs.copy(tangent_vec_a)
        methods = {'pole': self._pole_ladder_step,
                   'schild': self._schild_ladder_step}
        single_step = methods[step]
        base_shoot_1 = self.exp(
            base_point=current_point,  tangent_vec=next_tangent_vec)
        base_shoot_2 = self.exp(
            base_point=current_point,  tangent_vec=- 1. * next_tangent_vec)
        trajectory = []
        for i_point in range(0, n_steps):
            frac_tangent_vector_b = (i_point + 1) / n_steps * tangent_vec_b
            next_point = self.exp(
                base_point=base_point,
                tangent_vec=frac_tangent_vector_b)
            next_step_1 = single_step(
                base_point=current_point,
                next_point=next_point,
                base_shoot=base_shoot_1,
                **single_step_kwargs)
            next_step_2 = single_step(
                base_point=current_point,
                next_point=next_point,
                base_shoot=base_shoot_2,
                **single_step_kwargs)
            current_point = next_point
            next_tangent_vec_1 = next_step_1['next_tangent_vec']
            next_tangent_vec_2 = next_step_2['next_tangent_vec']
            next_tangent_vec = (next_tangent_vec_1 - next_tangent_vec_2) / 2.
            base_shoot_1 = self.exp(
                base_point=current_point, tangent_vec=next_tangent_vec)
            base_shoot_2 = self.exp(
                base_point=current_point, tangent_vec=- 1. * next_tangent_vec)
            trajectory.append(next_step_1['geodesics'])
        transported_tangent_vec = next_tangent_vec

        return {'transported_tangent_vec': transported_tangent_vec,
                'trajectory': trajectory}

    def ladder_parallel_transport(
            self, tangent_vec_a, tangent_vec_b, base_point, n_ladders=1,
            scheme='pole', approximate_geo=False, **single_step_kwargs):
        """Approximate parallel transport using the pole ladder scheme.
=======
>>>>>>> 023d68f4

        Approximate Parallel transport using either the pole ladder or the
        Schild's ladder scheme [LP2013b]_. Pole ladder is exact in symmetric
        spaces [GJSP2019]_ while Schild's ladder is a first order
        approximation. Both schemes are available any affine connection
        manifolds whose exponential and logarithm maps are implemented.
        `tangent_vec_a` is transported along the geodesic starting
        at the base_point with initial tangent vector `tangent_vec_b`.

        Parameters
        ----------
        tangent_vec_a : array-like, shape=[n_samples, dimension]
            Tangent vector at base point to transport.
        tangent_vec_b : array-like, shape=[n_samples, dimension]
            Tangent vector at base point, initial speed of the geodesic along
            which to transport.
        base_point : array-like, shape=[n_samples, dimension]
            Point on the manifold, initial position of the geodesic along
            which to transport.
        n_ladders : int
            The number of pole ladder steps.
        scheme : str, {'pole', 'schild'}
            The scheme to use for the construction of the ladder at each step.
        approximate_geo : bool
            Whether approximate geodesics are used.
        **single_step_kwargs : keyword arguments for the step functions

        Returns
        -------
        ladder : dict of array-like and callable with following keys
            transported_tangent_vector : array-like, shape=[n_samples, dim]
                Approximation of the parallel transport of tangent vector a.
            trajectory : list of list of callable, len=n_ladders
                List of lists containing the geodesics of the
                construction, only if `return_geodesics=True` in the step
                function. The geodesics are methods of the class connection.

        References
        ----------
        .. [LP2013b] Marco Lorenzi, Xavier Pennec. Efficient Parallel Transpor
          of Deformations in Time Series of Images: from Schild's to
          Pole Ladder.Journal of Mathematical Imaging and Vision, Springer
          Verlag, 2013, 50 (1-2), pp.5-17. ⟨10.1007/s10851-013-0470-3⟩
        """
        current_point = gs.copy(base_point)
        next_tangent_vec = gs.copy(tangent_vec_a)
        methods = {'pole': self._pole_ladder_step,
                   'schild': self._schild_ladder_step}
        single_step = methods[step]
        base_shoot_1 = self.exp(
            base_point=current_point,  tangent_vec=next_tangent_vec)
        base_shoot_2 = self.exp(
            base_point=current_point,  tangent_vec=- 1. * next_tangent_vec)
        trajectory = []
        for i_point in range(0, n_steps):
            frac_tangent_vector_b = (i_point + 1) / n_steps * tangent_vec_b
            next_point = self.exp(
                base_point=base_point,
                tangent_vec=frac_tangent_vector_b)
            next_step_1 = single_step(
                base_point=current_point,
                next_point=next_point,
                base_shoot=base_shoot_1,
                **single_step_kwargs)
            next_step_2 = single_step(
                base_point=current_point,
                next_point=next_point,
                base_shoot=base_shoot_2,
                **single_step_kwargs)
            current_point = next_point
            next_tangent_vec_1 = next_step_1['next_tangent_vec']
            next_tangent_vec_2 = next_step_2['next_tangent_vec']
            next_tangent_vec = (next_tangent_vec_1 - next_tangent_vec_2) / 2.
            base_shoot_1 = self.exp(
                base_point=current_point, tangent_vec=next_tangent_vec)
            base_shoot_2 = self.exp(
                base_point=current_point, tangent_vec=- 1. * next_tangent_vec)
            trajectory.append(next_step_1['geodesics'])
        transported_tangent_vec = next_tangent_vec

        return {'transported_tangent_vec': transported_tangent_vec,
                'trajectory': trajectory}

    def ladder_parallel_transport(
            self, tangent_vec_a, tangent_vec_b, base_point, n_rungs=1,
            scheme='pole', approximate_geo=False, **single_step_kwargs):
        """Approximate parallel transport using the pole ladder scheme.

        Approximate Parallel transport using either the pole ladder or the
        Schild's ladder scheme [LP2013b]_. Pole ladder is exact in symmetric
        spaces [GJSP2019]_ while Schild's ladder is a first order
        approximation. Both schemes are available any affine connection
        manifolds whose exponential and logarithm maps are implemented.
        `tangent_vec_a` is transported along the geodesic starting
        at the base_point with initial tangent vector `tangent_vec_b`.

        Parameters
        ----------
        tangent_vec_a : array-like, shape=[..., dim]
            Tangent vector at base point to transport.
        tangent_vec_b : array-like, shape=[..., dim]
            Tangent vector at base point, initial speed of the geodesic along
            which to transport.
        base_point : array-like, shape=[..., dim]
            Point on the manifold, initial position of the geodesic along
            which to transport.
        n_rungs : int
            The number of pole ladder steps.
            Optional, default: 1.
        scheme : str, {'pole', 'schild'}
            The scheme to use for the construction of the ladder at each step.
            Optional, default: 'pole'.
        approximate_geo : bool
            Whether approximate geodesics are used.
        **single_step_kwargs : keyword arguments for the step functions

        Returns
        -------
        ladder : dict of array-like and callable with following keys
            transported_tangent_vector : array-like, shape=[..., dim]
                Approximation of the parallel transport of tangent vector a.
            trajectory : list of list of callable, len=n_steps
                List of lists containing the geodesics of the
                construction, only if `return_geodesics=True` in the step
                function. The geodesics are methods of the class connection.

        References
        ----------
        .. [LP2013b] Marco Lorenzi, Xavier Pennec. Efficient Parallel Transpor
          of Deformations in Time Series of Images: from Schild's to
          Pole Ladder.Journal of Mathematical Imaging and Vision, Springer
          Verlag, 2013, 50 (1-2), pp.5-17. ⟨10.1007/s10851-013-0470-3⟩

        .. [GJSP2019] N. Guigui, Shuman Jia, Maxime Sermesant, Xavier Pennec.
          Symmetric Algorithmic Components for Shape Analysis with
          Diffeomorphisms. GSI 2019, Aug 2019, Toulouse, France. pp.10.
          ⟨hal-02148832⟩
        """
        current_point = gs.copy(base_point)
        next_tangent_vec = gs.copy(tangent_vec_a)
        methods = {'pole': self._pole_ladder_step,
                   'schild': self._schild_ladder_step}
        single_step = methods[scheme]
        base_shoot = self.exp(
            base_point=current_point, tangent_vec=next_tangent_vec)
        trajectory = []
<<<<<<< HEAD
        current_speed = 1. / n_ladders * tangent_vec_b
        for i_point in range(n_ladders):
=======
        current_speed = 1. / n_rungs * tangent_vec_b
        for i_point in range(n_rungs):
>>>>>>> 023d68f4
            if approximate_geo:
                initial_state = (current_point, current_speed)
                flow, vel = integrate(
                    self.geodesic_equation,
                    initial_state, n_steps=1, step='rk4')
                next_point = flow[-1]
                current_speed = vel[-1]
            else:
<<<<<<< HEAD
                frac_tan_vector_b = (i_point + 1) / n_ladders * tangent_vec_b
=======
                frac_tan_vector_b = (i_point + 1) / n_rungs * tangent_vec_b
>>>>>>> 023d68f4
                next_point = self.exp(
                    base_point=base_point,
                    tangent_vec=frac_tan_vector_b)
            next_step = single_step(
                base_point=current_point,
                next_point=next_point,
                base_shoot=base_shoot,
                **single_step_kwargs)
            current_point = next_point
            base_shoot = next_step['end_point']
            trajectory.append(next_step['geodesics'])
        transported_tangent_vec = next_step['next_tangent_vec']

        return {'transported_tangent_vec': transported_tangent_vec,
                'end_point': current_point,
                'trajectory': trajectory}

    def pole_ladder(self, tangent_vec_a, tangent_vec_b, base_point, n_ladders=1,
                    approximate_geo=False, **kwargs):
        current_point = gs.copy(base_point)
        current_speed = gs.copy(tangent_vec_b) / n_ladders
        current_shoot = self.exp(tangent_vec_a, base_point, **kwargs)
        for i_point in range(n_ladders):
            if approximate_geo:
                initial_state = (current_point, current_speed)
                flow, vel = integrate(
                    self.geodesic_equation,
                    initial_state, n_steps=2, end_time=2, step='rk4')
                current_point = flow[-1]
                mid_point = flow[-2]
                current_speed = vel[-1]
            else:
                frac_tan_vector_b = (i_point + 1) / n_ladders * tangent_vec_b
                frac_tan_b_midpoint = (2 * i_point + 1) / (2 * n_ladders) * \
                    tangent_vec_b
                mid_point = self.exp(
                    base_point=base_point, tangent_vec=frac_tan_b_midpoint)
                current_point = self.exp(
                    base_point=base_point, tangent_vec=frac_tan_vector_b)
            tan_to_shoot = - self.log(current_shoot, mid_point, **kwargs)
            current_shoot = self.exp(tan_to_shoot, mid_point, **kwargs)
        transported = self.log(current_shoot, current_point, **kwargs)
        if n_ladders % 2 == 1:
            transported *= -1.
        return {'transported_tangent_vec': transported,
                'end_point': current_point,
                'trajectory': []}

    def riemannian_curvature(self, base_point):
        """Compute Riemannian curvature tensor associated with the connection.

        Parameters
        ----------
        base_point: array-like, shape=[..., dim]
            Point on the manifold.
        """
        raise NotImplementedError(
            'The Riemannian curvature tensor is not implemented.')

    def geodesic(self, initial_point,
                 end_point=None, initial_tangent_vec=None,
                 point_type=None):
        """Generate parameterized function for the geodesic curve.

        Geodesic curve defined by either:
        - an initial point and an initial tangent vector,
        - an initial point and an end point.

        Parameters
        ----------
        initial_point : array-like, shape=[..., dim]
            Point on the manifold, initial point of the geodesic.
        end_point : array-like, shape=[..., dim], optional
            Point on the manifold, end point of the geodesic. If None,
            an initial tangent vector must be given.
        initial_tangent_vec : array-like, shape=[..., dim],
            Tangent vector at base point, the initial speed of the geodesics.
            Optional, default: None.
            If None, an end point must be given and a logarithm is computed.
        point_type : str, {'vector', 'matrix'}
            Point type.
            Optional, default: 'vector'.

        Returns
        -------
        path : callable
            Time parameterized geodesic curve. If a batch of initial
            conditions is passed, the output array's first dimension
            represents time, and the second corresponds to the different
            initial conditions.
        """
        if point_type is None:
            point_type = self.default_point_type
        geomstats.errors.check_parameter_accepted_values(
            point_type, 'point_type', ['vector', 'matrix'])

        if end_point is None and initial_tangent_vec is None:
            raise ValueError('Specify an end point or an initial tangent '
                             'vector to define the geodesic.')
        if end_point is not None:
            shooting_tangent_vec = self.log(
                point=end_point, base_point=initial_point)
            if initial_tangent_vec is not None:
                if not gs.allclose(shooting_tangent_vec, initial_tangent_vec):
                    raise RuntimeError(
                        'The shooting tangent vector is too'
                        ' far from the input initial tangent vector.')
            initial_tangent_vec = shooting_tangent_vec

        if point_type == 'vector':
            initial_point = gs.to_ndarray(initial_point, to_ndim=2)
            initial_tangent_vec = gs.to_ndarray(
                initial_tangent_vec, to_ndim=2)

        else:
            initial_point = gs.to_ndarray(initial_point, to_ndim=3)
            initial_tangent_vec = gs.to_ndarray(
                initial_tangent_vec, to_ndim=3)
        n_initial_conditions = initial_tangent_vec.shape[0]

        def path(t):
            """Generate parameterized function for geodesic curve.

            Parameters
            ----------
            t : array-like, shape=[n_points,]
                Times at which to compute points of the geodesics.
            """
            t = gs.array(t, gs.float32)
            t = gs.to_ndarray(t, to_ndim=1)
            if point_type == 'vector':
                tangent_vecs = gs.einsum(
                    'i,...k->...ik', t, initial_tangent_vec)
            else:
                tangent_vecs = gs.einsum(
                    'i,...kl->...ikl', t, initial_tangent_vec)

            points_at_time_t = [
                self.exp(tv, pt) for tv,
                pt in zip(tangent_vecs, initial_point)]
            points_at_time_t = gs.stack(points_at_time_t, axis=1)

            return points_at_time_t[:, 0] if n_initial_conditions == 1 else \
                points_at_time_t
        return path

    def torsion(self, base_point):
        """Compute torsion tensor associated with the connection.

        Parameters
        ----------
        base_point: array-like, shape=[..., dim]
            Point on the manifold.
        """
        raise NotImplementedError(
            'The torsion tensor is not implemented.')<|MERGE_RESOLUTION|>--- conflicted
+++ resolved
@@ -171,24 +171,16 @@
         res = minimize(
             objective_with_grad, tangent_vec, method='L-BFGS-B', jac=True,
             options={'disp': verbose, 'maxiter': max_iter}, tol=tol)
-<<<<<<< HEAD
-        tangent_vec = res.x
-=======
 
         tangent_vec = gs.array(res.x)
->>>>>>> 023d68f4
         tangent_vec = gs.reshape(tangent_vec, base_point.shape)
         return tangent_vec
 
     def _pole_ladder_step(self, base_point, next_point, base_shoot,
                           return_geodesics=False, **kwargs):
-<<<<<<< HEAD
-        """Compute one Pole Ladder scheme.
-=======
         """Compute one Pole Ladder step.
->>>>>>> 023d68f4
-
-        One scheme of pole ladder scheme [LP2013a]_ using the geodesic to
+
+        One step of pole ladder scheme [LP2013a]_ using the geodesic to
         transport along as main_geodesic of the parallelogram.
 
         Parameters
@@ -264,13 +256,9 @@
 
     def _schild_ladder_step(self, base_point, next_point, base_shoot,
                             return_geodesics=False, **kwargs):
-<<<<<<< HEAD
-        """Compute one Schild's Ladder scheme.
-=======
         """Compute one Schild's Ladder step.
->>>>>>> 023d68f4
-
-        One scheme of the Schild's ladder scheme [LP2013a]_ using the geodesic to
+
+        One step of the Schild's ladder scheme [LP2013a]_ using the geodesic to
         transport along as one side of the parallelogram.
 
         Parameters
@@ -346,9 +334,8 @@
 
     def average_schild_ladder(
             self, tangent_vec_a, tangent_vec_b, base_point, n_steps=1,
-            step='schild', **single_step_kwargs):
+            scheme='schild', **single_step_kwargs):
         """Average two opposite construction Schild's Ladder steps.
-<<<<<<< HEAD
 
         Approximate Parallel transport using either the pole ladder or the
         Schild's ladder scheme [LP2013b]_. Pole ladder is exact in symmetric
@@ -370,9 +357,11 @@
             which to transport.
         n_steps : int
             The number of pole ladder steps.
-        step : str, {'pole', 'schild'}
-            The scheme to use for the construction of the ladder at each scheme.
-        **single_step_kwargs : keyword arguments for the scheme functions
+        scheme : str, {'pole', 'schild'}
+            The scheme to use for the construction of the ladder at each step.
+        approximate_geo : bool
+            Whether approximate geodesics are used.
+        **single_step_kwargs : keyword arguments for the step functions
 
         Returns
         -------
@@ -381,7 +370,7 @@
                 Approximation of the parallel transport of tangent vector a.
             trajectory : list of list of callable, len=n_ladders
                 List of lists containing the geodesics of the
-                construction, only if `return_geodesics=True` in the scheme
+                construction, only if `return_geodesics=True` in the step
                 function. The geodesics are methods of the class connection.
 
         References
@@ -431,95 +420,6 @@
                 'trajectory': trajectory}
 
     def ladder_parallel_transport(
-            self, tangent_vec_a, tangent_vec_b, base_point, n_ladders=1,
-            scheme='pole', approximate_geo=False, **single_step_kwargs):
-        """Approximate parallel transport using the pole ladder scheme.
-=======
->>>>>>> 023d68f4
-
-        Approximate Parallel transport using either the pole ladder or the
-        Schild's ladder scheme [LP2013b]_. Pole ladder is exact in symmetric
-        spaces [GJSP2019]_ while Schild's ladder is a first order
-        approximation. Both schemes are available any affine connection
-        manifolds whose exponential and logarithm maps are implemented.
-        `tangent_vec_a` is transported along the geodesic starting
-        at the base_point with initial tangent vector `tangent_vec_b`.
-
-        Parameters
-        ----------
-        tangent_vec_a : array-like, shape=[n_samples, dimension]
-            Tangent vector at base point to transport.
-        tangent_vec_b : array-like, shape=[n_samples, dimension]
-            Tangent vector at base point, initial speed of the geodesic along
-            which to transport.
-        base_point : array-like, shape=[n_samples, dimension]
-            Point on the manifold, initial position of the geodesic along
-            which to transport.
-        n_ladders : int
-            The number of pole ladder steps.
-        scheme : str, {'pole', 'schild'}
-            The scheme to use for the construction of the ladder at each step.
-        approximate_geo : bool
-            Whether approximate geodesics are used.
-        **single_step_kwargs : keyword arguments for the step functions
-
-        Returns
-        -------
-        ladder : dict of array-like and callable with following keys
-            transported_tangent_vector : array-like, shape=[n_samples, dim]
-                Approximation of the parallel transport of tangent vector a.
-            trajectory : list of list of callable, len=n_ladders
-                List of lists containing the geodesics of the
-                construction, only if `return_geodesics=True` in the step
-                function. The geodesics are methods of the class connection.
-
-        References
-        ----------
-        .. [LP2013b] Marco Lorenzi, Xavier Pennec. Efficient Parallel Transpor
-          of Deformations in Time Series of Images: from Schild's to
-          Pole Ladder.Journal of Mathematical Imaging and Vision, Springer
-          Verlag, 2013, 50 (1-2), pp.5-17. ⟨10.1007/s10851-013-0470-3⟩
-        """
-        current_point = gs.copy(base_point)
-        next_tangent_vec = gs.copy(tangent_vec_a)
-        methods = {'pole': self._pole_ladder_step,
-                   'schild': self._schild_ladder_step}
-        single_step = methods[step]
-        base_shoot_1 = self.exp(
-            base_point=current_point,  tangent_vec=next_tangent_vec)
-        base_shoot_2 = self.exp(
-            base_point=current_point,  tangent_vec=- 1. * next_tangent_vec)
-        trajectory = []
-        for i_point in range(0, n_steps):
-            frac_tangent_vector_b = (i_point + 1) / n_steps * tangent_vec_b
-            next_point = self.exp(
-                base_point=base_point,
-                tangent_vec=frac_tangent_vector_b)
-            next_step_1 = single_step(
-                base_point=current_point,
-                next_point=next_point,
-                base_shoot=base_shoot_1,
-                **single_step_kwargs)
-            next_step_2 = single_step(
-                base_point=current_point,
-                next_point=next_point,
-                base_shoot=base_shoot_2,
-                **single_step_kwargs)
-            current_point = next_point
-            next_tangent_vec_1 = next_step_1['next_tangent_vec']
-            next_tangent_vec_2 = next_step_2['next_tangent_vec']
-            next_tangent_vec = (next_tangent_vec_1 - next_tangent_vec_2) / 2.
-            base_shoot_1 = self.exp(
-                base_point=current_point, tangent_vec=next_tangent_vec)
-            base_shoot_2 = self.exp(
-                base_point=current_point, tangent_vec=- 1. * next_tangent_vec)
-            trajectory.append(next_step_1['geodesics'])
-        transported_tangent_vec = next_tangent_vec
-
-        return {'transported_tangent_vec': transported_tangent_vec,
-                'trajectory': trajectory}
-
-    def ladder_parallel_transport(
             self, tangent_vec_a, tangent_vec_b, base_point, n_rungs=1,
             scheme='pole', approximate_geo=False, **single_step_kwargs):
         """Approximate parallel transport using the pole ladder scheme.
@@ -582,13 +482,8 @@
         base_shoot = self.exp(
             base_point=current_point, tangent_vec=next_tangent_vec)
         trajectory = []
-<<<<<<< HEAD
-        current_speed = 1. / n_ladders * tangent_vec_b
-        for i_point in range(n_ladders):
-=======
         current_speed = 1. / n_rungs * tangent_vec_b
         for i_point in range(n_rungs):
->>>>>>> 023d68f4
             if approximate_geo:
                 initial_state = (current_point, current_speed)
                 flow, vel = integrate(
@@ -597,11 +492,7 @@
                 next_point = flow[-1]
                 current_speed = vel[-1]
             else:
-<<<<<<< HEAD
-                frac_tan_vector_b = (i_point + 1) / n_ladders * tangent_vec_b
-=======
                 frac_tan_vector_b = (i_point + 1) / n_rungs * tangent_vec_b
->>>>>>> 023d68f4
                 next_point = self.exp(
                     base_point=base_point,
                     tangent_vec=frac_tan_vector_b)
