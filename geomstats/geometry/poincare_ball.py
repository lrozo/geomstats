--- conflicted
+++ resolved
@@ -105,13 +105,6 @@
             gs.expand_dims(gs.linalg.norm(base_point, axis=-1),
                            axis=-1)
 
-<<<<<<< HEAD
-        norm_base_point =\
-            gs.expand_dims(gs.linalg.norm(base_point, axis=-1),
-                           axis=-1)
-
-=======
->>>>>>> 1e33eb38
         den = 1 - norm_base_point**2
 
         norm_tan =\
@@ -176,13 +169,6 @@
                            base_point, axis=-1), axis=-1)
 
         log = (1 - norm_base_point**2) * gs.arctanh(norm_add)
-<<<<<<< HEAD
-        log = gs.einsum('...i,...j->...j', log, (add_base_point / norm_add))
-
-        mask_0 = gs.isclose(gs.squeeze(norm_add, axis=-1), 0.)
-        if gs.any(mask_0):
-            log[mask_0] = 0
-=======
         log = gs.einsum(
             '...i,...j->...j', log, add_base_point)
 
@@ -201,7 +187,6 @@
                 '...,...i->...i',
                 mask_non0_float,
                 - log + log / norm_add)
->>>>>>> 1e33eb38
 
         return log
 
@@ -229,23 +214,6 @@
         mobius_add : array-like, shape=[n_samples, 1]
             Result of the Mobius addition.
         """
-<<<<<<< HEAD
-        point_a = gs.to_ndarray(point_a, to_ndim=2)
-        point_b = gs.to_ndarray(point_b, to_ndim=2)
-
-        ball_manifold = PoincareBall(self.dimension, scale=self.scale)
-        point_a_belong = ball_manifold.belongs(point_a)
-        point_b_belong = ball_manifold.belongs(point_b)
-
-        if(not gs.all(point_a_belong) or not gs.all(point_b_belong)):
-            raise NameError("Points do not belong to the Poincare ball")
-
-        norm_point_a = gs.sum(point_a ** 2, axis=-1,
-                              keepdims=True)
-
-        norm_point_b = gs.sum(point_b ** 2, axis=-1,
-                              keepdims=True)
-=======
         ball_manifold = PoincareBall(self.dim, scale=self.scale)
         point_a_belong = ball_manifold.belongs(point_a)
         point_b_belong = ball_manifold.belongs(point_b)
@@ -255,7 +223,6 @@
 
         norm_point_a = gs.sum(point_a ** 2, axis=-1, keepdims=True)
         norm_point_b = gs.sum(point_b ** 2, axis=-1, keepdims=True)
->>>>>>> 1e33eb38
 
         sum_prod_a_b = gs.einsum('...i,...i->...', point_a, point_b)
         sum_prod_a_b = gs.expand_dims(sum_prod_a_b, axis=-1)
@@ -267,13 +234,8 @@
 
         add_denominator = (1 + 2 * sum_prod_a_b + norm_point_a * norm_point_b)
 
-<<<<<<< HEAD
-        mobius_add =\
-            gs.einsum('...i,...k->...i', add_nominator, 1 / add_denominator)
-=======
         mobius_add = gs.einsum(
             '...i,...k->...i', add_nominator, 1 / add_denominator)
->>>>>>> 1e33eb38
 
         return mobius_add
 
@@ -335,12 +297,6 @@
 
         if not gs.all(base_point_belong):
             raise NameError("Points do not belong to the Poincare ball")
-<<<<<<< HEAD
-
-        tangent_vec = gs.to_ndarray(tangent_vec, to_ndim=2)
-        base_point = gs.to_ndarray(base_point, to_ndim=2)
-=======
->>>>>>> 1e33eb38
 
         retraction_factor =\
             ((1 - gs.sum(base_point**2, axis=-1, keepdims=True))**2) / 4
@@ -361,18 +317,10 @@
         inner_prod_mat: array-like, shape=[n_samples, dim, dim]
         """
         if base_point is None:
-<<<<<<< HEAD
-            base_point = gs.zeros((1, self.dimension))
-
-        lambda_base =\
-            (2 / (1 - gs.sum(base_point * base_point, axis=-1)))**2
-        identity = gs.eye(self.dimension, self.dimension)
-=======
             base_point = gs.zeros((1, self.dim))
 
         lambda_base =\
             (2 / (1 - gs.sum(base_point * base_point, axis=-1)))**2
         identity = gs.eye(self.dim, self.dim)
->>>>>>> 1e33eb38
 
         return gs.einsum('i,jk->ijk', lambda_base, identity)